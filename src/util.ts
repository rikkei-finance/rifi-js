/**
 * @file Utility
 * @desc These methods are helpers for the Rifi class.
 */

import { address, abi } from "./constants";
import { AbiType } from "./types";
import { BigNumber, ethers } from "ethers";

/* eslint-disable */

let _request: any;
let http: any;
let https: any;
function _nodeJsRequest(options: any) {
  return new Promise<any>((resolve, reject) => {
    let url = options.url || options.hostname;

    // Use 'https' if the protocol is not specified in 'options.hostname'
    if (url.indexOf("http://") !== 0 && url.indexOf("https://") !== 0) {
      url = "https://" + url;
    }

    // Choose the right module based on the protocol in 'options.hostname'
    const httpOrHttps = url.indexOf("http://") === 0 ? http : https;

    // Remove the 'http://' so the native node.js module will understand
    options.hostname = url.split("://")[1];

    let body = "";
    const req = httpOrHttps.request(options, (res: any) => {
      res.on("data", (bodyBuffer: any) => {
        body += bodyBuffer.toString();
      });
      res.on("end", () => {
        resolve({
          status: res.statusCode,
          statusText: res.statusMessage,
          body,
        });
      });
    });

    req.on("timeout", () => {
      req.abort();
      return reject({
        status: 408,
        statusText: "Client HTTP request timeout limit reached.",
      });
    });

    req.on("error", (err: any) => {
      if (req.aborted) return;

      if (err !== null && err.toString() === "[object Object]") {
        console.error(JSON.stringify(err));
      } else {
        console.error(err);
      }

      return reject();
    });

    if (options.body) {
      req.write(JSON.stringify(options.body));
    }

    req.end();
  });
}

function _webBrowserRequest(options: any) {
  return new Promise((resolve, reject) => {
    const xhr = new XMLHttpRequest();
    let contentTypeIsSet = false;
    options = options || {};
    const method = options.method || "GET";
    let url = options.url || options.hostname;
    url += typeof options.path === "string" ? options.path : "";

    if (typeof url !== "string") {
      return reject("HTTP Request: Invalid URL.");
    }

    // Use 'https' if the protocol is not specified in 'options.hostname'
    if (url.indexOf("http://") !== 0 && url.indexOf("https://") !== 0) {
      url = "https://" + url;
    }

    xhr.open(method, url);

    for (const header in options.headers) {
      if ({}.hasOwnProperty.call(options.headers, header)) {
        const lcHeader = header.toLowerCase();
        contentTypeIsSet =
          lcHeader === "content-type" ? true : contentTypeIsSet;
        xhr.setRequestHeader(header, options.headers[header]);
      }
    }

    if (!contentTypeIsSet) {
      xhr.setRequestHeader("Content-type", "application/x-www-form-urlencoded");
    }

    xhr.onload = function () {
      let body;
      if (xhr.status >= 100 && xhr.status < 400) {
        try {
          JSON.parse(xhr.response);
          body = xhr.response;
        } catch (e) {
          body = xhr.statusText;
        }

        return resolve({
          status: xhr.status,
          statusText: xhr.statusText,
          body,
        });
      } else {
        return reject({
          status: xhr.status,
          statusText: xhr.statusText,
        });
      }
    };

    if (method !== "GET") {
      xhr.send(JSON.stringify(options.body));
    } else {
      xhr.send();
    }
  });
}

try {
  window;
  _request = _webBrowserRequest;
} catch (e) {
  http = require("http");
  https = require("https");
  _request = _nodeJsRequest;
}

/**
 * A generic HTTP request method that works in Node.js and the Web Browser.
 *
 * @param {object} options HTTP request options. See Node.js http.request
 *     documentation for details.
 *
 * @hidden
 *
 * @returns {Promise<object>} Returns a promise and eventually an HTTP response
 *     (JavaScript object).
 */
export function request(options: any): Promise<any> {
  return _request.apply(null, [options]);
}

/* eslint-enable */

/**
 * Gets the contract address of the named contract. This method supports
 *     contracts used by the Rifi Protocol.
 *
 * @param {string} contract The name of the contract.
 * @param {string} [network] Optional name of the Ethereum network. Main net and
 *     all the popular public test nets are supported.
 *
 * @returns {string} Returns the address of the contract.
 *
 * @example
 * ```
 * console.log('rETH Address: ', Rifi.util.getAddress(Rifi.rETH));
 * ```
 */
export function getAddress(contract: string, network = "mainnet"): string {
  return address[network][contract];
}

/**
 * Gets a contract ABI as a JavaScript array. This method supports
 *     contracts used by the Rifi Protocol.
 *
 * @param {string} contract The name of the contract.
 *
 * @returns {Array} Returns the ABI of the contract as a JavaScript array.
 *
 * @example
 * ```
 * console.log('rETH ABI: ', Rifi.util.getAbi('rBinance'));
 * ```
 */
export function getAbi(contract: string): AbiType[] {
  return abi[contract];
}

/**
 * Gets the name of an Ethereum network based on its chain ID.
 *
 * @param {string} chainId The chain ID of the network.
 *
 * @returns {string} Returns the name of the Ethereum network.
 *
 * @example
 * ```
 * console.log('Ropsten : ', Rifi.util.getNetNameWithChainId(3));
 * ```
 */
export function getNetNameWithChainId(chainId: number): string {
  const networks = {
    56: 'bsc_mainnet',
    97: 'bsc_testnet',
    1: 'mainnet',
    3: 'ropsten',
    4: 'rinkeby',
    5: 'goerli',
    42: 'kovan',
<<<<<<< HEAD
    592: 'astar_mainnet'
=======
    81: 'shibuya'
>>>>>>> 5beba8eb
  };
  return networks[chainId];
}

export function parseUnits(value: number, decimals: number): BigNumber {
  const fixedAmout = (+value || 0).toFixed(decimals + 1);
  return ethers.utils.parseUnits(
    fixedAmout.substring(0, fixedAmout.length - 1),
    decimals
  );
}<|MERGE_RESOLUTION|>--- conflicted
+++ resolved
@@ -216,11 +216,8 @@
     4: 'rinkeby',
     5: 'goerli',
     42: 'kovan',
-<<<<<<< HEAD
-    592: 'astar_mainnet'
-=======
+    592: 'astar_mainnet',
     81: 'shibuya'
->>>>>>> 5beba8eb
   };
   return networks[chainId];
 }
